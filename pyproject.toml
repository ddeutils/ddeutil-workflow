[build-system]
requires = [ "setuptools>=68.0" ]
build-backend = "setuptools.build_meta"

[project]
name = "ddeutil-workflow"
description = "Lightweight workflow orchestration"
readme = {file = "README.md", content-type = "text/markdown"}
license = {text = "MIT"}
authors = [{ name = "ddeutils", email = "korawich.anu@gmail.com" }]
keywords = ['orchestration', 'workflow']
classifiers = [
    "Topic :: Utilities",
    "Natural Language :: English",
    "Development Status :: 4 - Beta",
    # "Development Status :: 5 - Production/Stable",
    "Intended Audience :: Developers",
    "Operating System :: OS Independent",
    "Programming Language :: Python",
    "Programming Language :: Python :: 3 :: Only",
    "Programming Language :: Python :: 3.9",
    "Programming Language :: Python :: 3.10",
    "Programming Language :: Python :: 3.11",
    "Programming Language :: Python :: 3.12",
    "Programming Language :: Python :: 3.13",
]
requires-python = ">=3.9.13"
dependencies = [
    "ddeutil>=0.4.6",
    "ddeutil-io[yaml,toml]>=0.2.8",
<<<<<<< HEAD
    "pydantic==2.11.1",
    "python-dotenv==1.0.1",
=======
    "pydantic==2.10.6",
    "python-dotenv==1.1.0",
>>>>>>> fe84bdce
    "schedule==1.2.2,<2.0.0",
]
dynamic = ["version"]

[project.optional-dependencies]
api = [
    "fastapi>=0.115.0,<1.0.0",
    "httpx",
    "ujson",
]
async = [
    "aiofiles",
    "aiohttp",
]

[project.urls]
Homepage = "https://github.com/ddeutils/ddeutil-workflow/"
"Source Code" = "https://github.com/ddeutils/ddeutil-workflow/"

[tool.setuptools.dynamic]
version = {attr = "ddeutil.workflow.__about__.__version__"}

[tool.setuptools.packages.find]
where = ["src"]

[tool.shelf.version]
version = "./src/ddeutil/workflow/__about__.py"
changelog = "CHANGELOG.md"
commit_msg_format = "- {subject}"

[tool.shelf.git]
commit_prefix_force_fix = true

[tool.coverage.run]
branch = true
relative_files = true
concurrency = ["thread", "multiprocessing"]
source = ["src.ddeutil.workflow"]
omit = [
    "src/ddeutil/workflow/__about__.py",
    "src/ddeutil/workflow/__cron.py",
    "src/ddeutil/workflow/context.py",
    "src/ddeutil/workflow/api/__init__.py",
    "src/ddeutil/workflow/api/api.py",
    "src/ddeutil/workflow/api/log.py",
    "src/ddeutil/workflow/api/repeat.py",
    "src/ddeutil/workflow/api/routes/__init__.py",
    "src/ddeutil/workflow/api/routes/job.py",
    "src/ddeutil/workflow/api/routes/logs.py",
    "src/ddeutil/workflow/api/routes/schedules.py",
    "src/ddeutil/workflow/api/routes/workflows.py",
    "app.py",
]

[tool.coverage.report]
exclude_lines = [
    "raise NotImplementedError",
    "pragma: no cov",
]

[tool.pytest.ini_options]
pythonpath = ["src"]
# NOTE: You can deslect multiple markers by '-m "not (poke or api)"'
markers = [
    "poke: marks tests as slow by poking (deselect with '-m \"not poke\"')",
    "schedule: marks tests as schedule (deselect with '-m \"not schedule\"')",
    "api: marks tests as api (deselect with '-m \"not api\"')",
]
console_output_style = "count"
addopts = [
    "--strict-config",
    "--strict-markers",
]
filterwarnings = [
    "error",
    "ignore::DeprecationWarning",
    "ignore::pytest.PytestUnraisableExceptionWarning",
]
log_cli = true
log_cli_level = "DEBUG"
log_cli_format = "%(asctime)s [%(levelname)-7s] %(message)-120s (%(filename)s:%(lineno)s)"
log_cli_date_format = "%Y%m%d %H:%M:%S"

[tool.black]
line-length = 80
target-version = ['py39']
exclude = """
(
    /(
        \\.git
        | \\.eggs
        | \\.__pycache__
        | \\.idea
        | \\.ruff_cache
        | \\.mypy_cache
        | \\.pytest_cache
        | \\.venv
        | build
        | dist
        | venv
    )/
)
"""

[tool.ruff]
line-length = 80
exclude = [
    "__pypackages__",
    ".git",
    ".mypy_cache",
    ".ruff_cache",
    ".venv",
    "build",
    "dist",
    "venv",
]

[tool.ruff.lint]
select = [
    "E",  # pycodestyle errors
    "W",  # pycodestyle warnings
    "F",  # pyflakes
    "I",  # isort
    "C",  # flake8-comprehensions
    "B",  # flake8-bugbear
]
ignore = [
    "E501",  # line too long, handled by black
    "B008",  # do not perform function calls in argument defaults
    "C901",  # too complex
]

[tool.ruff.lint.per-file-ignores]
"__init__.py" = [
    "F401",
    "F403",
]<|MERGE_RESOLUTION|>--- conflicted
+++ resolved
@@ -28,13 +28,8 @@
 dependencies = [
     "ddeutil>=0.4.6",
     "ddeutil-io[yaml,toml]>=0.2.8",
-<<<<<<< HEAD
     "pydantic==2.11.1",
-    "python-dotenv==1.0.1",
-=======
-    "pydantic==2.10.6",
     "python-dotenv==1.1.0",
->>>>>>> fe84bdce
     "schedule==1.2.2,<2.0.0",
 ]
 dynamic = ["version"]
